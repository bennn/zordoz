#lang info
(define collection "zordoz")
<<<<<<< HEAD
(define deps '(("base" #:version "6.2")
=======
(define deps '("base" ;; Expects 6.2.900.5 or greater
>>>>>>> d16b199b
               "compiler-lib"
               "rackunit-lib"
               "zo-lib"
               "typed-racket-lib"))
(define build-deps '("scribble-lib" "racket-doc"))
(define pkg-desc "REPL for exploring .zo bytecode files")
(define version "0.6")
(define pkg-authors '(ben))
(define raco-commands '(("zordoz" (submod zordoz/zordoz main) "open a REPL for a bytecode file (aka 'zo Explorer')" #f)))<|MERGE_RESOLUTION|>--- conflicted
+++ resolved
@@ -1,10 +1,6 @@
 #lang info
 (define collection "zordoz")
-<<<<<<< HEAD
-(define deps '(("base" #:version "6.2")
-=======
 (define deps '("base" ;; Expects 6.2.900.5 or greater
->>>>>>> d16b199b
                "compiler-lib"
                "rackunit-lib"
                "zo-lib"
